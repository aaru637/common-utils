<?xml version="1.0" encoding="UTF-8"?>
<project xmlns="http://maven.apache.org/POM/4.0.0"
         xmlns:xsi="http://www.w3.org/2001/XMLSchema-instance"
         xsi:schemaLocation="http://maven.apache.org/POM/4.0.0 http://maven.apache.org/xsd/maven-4.0.0.xsd">
    <modelVersion>4.0.0</modelVersion>

    <groupId>io.github.aaru637</groupId>
    <artifactId>common-utils</artifactId>
<<<<<<< HEAD
    <version>1.0.3</version>
=======
    <version>1.0.2</version>
>>>>>>> 0c7c889f
    <packaging>jar</packaging>

    <name>Common Utils</name>
    <description>A utility library for common operations</description>
    <url>https://github.com/aaru637/common-utils</url>

    <properties>
        <maven.compiler.source>21</maven.compiler.source>
        <maven.compiler.target>21</maven.compiler.target>
        <project.build.sourceEncoding>UTF-8</project.build.sourceEncoding>
    </properties>

    <licenses>
        <license>
            <name>The Apache License, Version 2.0</name>
            <url>https://www.apache.org/licenses/LICENSE-2.0.txt</url>
            <distribution>repo</distribution>
        </license>
    </licenses>

    <developers>
        <developer>
            <id>aaru</id>
            <name>Dhineshkumar Dhandapani</name>
            <email>dhineshkumar.dev.io@gmail.com</email>
            <!--            <organization>Your Organization</organization>-->
            <!--            <organizationUrl>https://your.organization.url</organizationUrl>-->
        </developer>
    </developers>

    <scm>
        <connection>scm:git:git://github.com/aaru637/common-utils.git</connection>
        <developerConnection>scm:git:ssh://github.com/aaru637/common-utils.git</developerConnection>
        <url>https://github.com/aaru637/common-utils</url>
    </scm>

    <dependencies>
        <dependency>
            <groupId>org.junit.jupiter</groupId>
            <artifactId>junit-jupiter</artifactId>
            <version>5.10.0</version>
            <scope>test</scope>
        </dependency>

        <dependency>
            <groupId>com.google.code.gson</groupId>
            <artifactId>gson</artifactId>
            <version>2.10.1</version>
        </dependency>

        <dependency>
            <groupId>com.fasterxml.jackson.core</groupId>
            <artifactId>jackson-annotations</artifactId>
            <version>3.0-rc5</version>
        </dependency>

        <dependency>
            <groupId>com.fasterxml.jackson.core</groupId>
            <artifactId>jackson-databind</artifactId>
            <version>2.20.0</version>
        </dependency>

        <dependency>
            <groupId>com.fasterxml.jackson.core</groupId>
            <artifactId>jackson-core</artifactId>
            <version>2.20.0</version>
        </dependency>

        <!-- SLF4J API -->
        <dependency>
            <groupId>org.slf4j</groupId>
            <artifactId>slf4j-api</artifactId>
            <version>2.0.17</version>
        </dependency>

        <!-- Logback Classic (default implementation for SLF4J) -->
        <dependency>
            <groupId>ch.qos.logback</groupId>
            <artifactId>logback-classic</artifactId>
            <version>1.5.18</version>
        </dependency>

        <!-- Logback Core (needed for rolling and appender functionality) -->
        <dependency>
            <groupId>ch.qos.logback</groupId>
            <artifactId>logback-core</artifactId>
            <version>1.5.18</version>
        </dependency>

<<<<<<< HEAD
        <!-- Validation-->
        <dependency>
            <groupId>jakarta.validation</groupId>
            <artifactId>jakarta.validation-api</artifactId>
            <version>3.1.1</version>
        </dependency>
        
        <!-- https://mvnrepository.com/artifact/org.projectlombok/lombok -->
        <dependency>
            <groupId>org.projectlombok</groupId>
            <artifactId>lombok</artifactId>
            <version>1.18.38</version>
        </dependency>

=======
>>>>>>> 0c7c889f
    </dependencies>

    <distributionManagement>
        <repository>
            <id>ossrh</id>
            <name>Maven Central Repository</name>
            <url>https://oss.sonatype.org/service/local/staging/deploy/maven2/</url>
        </repository>
        <snapshotRepository>
            <id>ossrh</id>
            <name>Maven Central Snapshot Repository</name>
            <url>https://oss.sonatype.org/content/repositories/snapshots/</url>
        </snapshotRepository>
    </distributionManagement>

    <build>
        <plugins>
            <!-- Source JAR -->
            <plugin>
                <groupId>org.apache.maven.plugins</groupId>
                <artifactId>maven-source-plugin</artifactId>
                <version>3.2.1</version>
                <executions>
                    <execution>
                        <id>attach-sources</id>
                        <goals>
                            <goal>jar</goal>
                        </goals>
                    </execution>
                </executions>
            </plugin>

            <!-- Javadoc JAR -->
            <plugin>
                <groupId>org.apache.maven.plugins</groupId>
                <artifactId>maven-javadoc-plugin</artifactId>
                <version>3.5.0</version>
                <executions>
                    <execution>
                        <id>attach-javadocs</id>
                        <goals>
                            <goal>jar</goal>
                        </goals>
                    </execution>
                </executions>
            </plugin>
            <!-- GPG Plugin to sign artifacts -->
<<<<<<< HEAD
            <!--            <plugin>-->
            <!--                <groupId>org.apache.maven.plugins</groupId>-->
            <!--                <artifactId>maven-gpg-plugin</artifactId>-->
            <!--                <version>3.2.1</version>-->
            <!--                <executions>-->
            <!--                    <execution>-->
            <!--                        <id>sign-artifacts</id>-->
            <!--                        <phase>verify</phase>-->
            <!--                        <goals>-->
            <!--                            <goal>sign</goal>-->
            <!--                        </goals>-->
            <!--                    </execution>-->
            <!--                </executions>-->
            <!--                <configuration>-->
            <!--                    <keyname>${env.GPG_KEY_NAME}</keyname>-->
            <!--                </configuration>-->
            <!--            </plugin>-->

            <!--            <plugin>-->
            <!--                <groupId>org.sonatype.central</groupId>-->
            <!--                <artifactId>central-publishing-maven-plugin</artifactId>-->
            <!--                <version>0.8.0</version>-->
            <!--                <extensions>true</extensions>-->
            <!--                <configuration>-->
            <!--                    <publishingServerId>ossrh</publishingServerId>-->
            <!--                </configuration>-->
            <!--            </plugin>-->
=======
<!--            <plugin>-->
<!--                <groupId>org.apache.maven.plugins</groupId>-->
<!--                <artifactId>maven-gpg-plugin</artifactId>-->
<!--                <version>3.2.1</version>-->
<!--                <executions>-->
<!--                    <execution>-->
<!--                        <id>sign-artifacts</id>-->
<!--                        <phase>verify</phase>-->
<!--                        <goals>-->
<!--                            <goal>sign</goal>-->
<!--                        </goals>-->
<!--                    </execution>-->
<!--                </executions>-->
<!--                <configuration>-->
<!--                    <keyname>${env.GPG_KEY_NAME}</keyname>-->
<!--                </configuration>-->
<!--            </plugin>-->

<!--            <plugin>-->
<!--                <groupId>org.sonatype.central</groupId>-->
<!--                <artifactId>central-publishing-maven-plugin</artifactId>-->
<!--                <version>0.8.0</version>-->
<!--                <extensions>true</extensions>-->
<!--                <configuration>-->
<!--                    <publishingServerId>ossrh</publishingServerId>-->
<!--                </configuration>-->
<!--            </plugin>-->
>>>>>>> 0c7c889f
        </plugins>
    </build>
</project><|MERGE_RESOLUTION|>--- conflicted
+++ resolved
@@ -6,11 +6,7 @@
 
     <groupId>io.github.aaru637</groupId>
     <artifactId>common-utils</artifactId>
-<<<<<<< HEAD
     <version>1.0.3</version>
-=======
-    <version>1.0.2</version>
->>>>>>> 0c7c889f
     <packaging>jar</packaging>
 
     <name>Common Utils</name>
@@ -100,7 +96,6 @@
             <version>1.5.18</version>
         </dependency>
 
-<<<<<<< HEAD
         <!-- Validation-->
         <dependency>
             <groupId>jakarta.validation</groupId>
@@ -114,9 +109,6 @@
             <artifactId>lombok</artifactId>
             <version>1.18.38</version>
         </dependency>
-
-=======
->>>>>>> 0c7c889f
     </dependencies>
 
     <distributionManagement>
@@ -164,7 +156,6 @@
                 </executions>
             </plugin>
             <!-- GPG Plugin to sign artifacts -->
-<<<<<<< HEAD
             <!--            <plugin>-->
             <!--                <groupId>org.apache.maven.plugins</groupId>-->
             <!--                <artifactId>maven-gpg-plugin</artifactId>-->
@@ -192,35 +183,6 @@
             <!--                    <publishingServerId>ossrh</publishingServerId>-->
             <!--                </configuration>-->
             <!--            </plugin>-->
-=======
-<!--            <plugin>-->
-<!--                <groupId>org.apache.maven.plugins</groupId>-->
-<!--                <artifactId>maven-gpg-plugin</artifactId>-->
-<!--                <version>3.2.1</version>-->
-<!--                <executions>-->
-<!--                    <execution>-->
-<!--                        <id>sign-artifacts</id>-->
-<!--                        <phase>verify</phase>-->
-<!--                        <goals>-->
-<!--                            <goal>sign</goal>-->
-<!--                        </goals>-->
-<!--                    </execution>-->
-<!--                </executions>-->
-<!--                <configuration>-->
-<!--                    <keyname>${env.GPG_KEY_NAME}</keyname>-->
-<!--                </configuration>-->
-<!--            </plugin>-->
-
-<!--            <plugin>-->
-<!--                <groupId>org.sonatype.central</groupId>-->
-<!--                <artifactId>central-publishing-maven-plugin</artifactId>-->
-<!--                <version>0.8.0</version>-->
-<!--                <extensions>true</extensions>-->
-<!--                <configuration>-->
-<!--                    <publishingServerId>ossrh</publishingServerId>-->
-<!--                </configuration>-->
-<!--            </plugin>-->
->>>>>>> 0c7c889f
         </plugins>
     </build>
 </project>